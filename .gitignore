/.classpath
/.project
/.settings
/bin
/target
<<<<<<< HEAD
.DS_Store
/target2
=======
.DS_Store
>>>>>>> 43167804
<|MERGE_RESOLUTION|>--- conflicted
+++ resolved
@@ -3,9 +3,4 @@
 /.settings
 /bin
 /target
-<<<<<<< HEAD
-.DS_Store
-/target2
-=======
-.DS_Store
->>>>>>> 43167804
+.DS_Store
--- conflicted
+++ resolved
@@ -1254,7 +1254,6 @@
               }
             """)}
 
-<<<<<<< HEAD
             ${(i > 0 && i < 8).gen(xs"""
               public <A> Tuple${i + 1}<A, ${(1 to i).gen(j => s"T$j")(", ")}> prepend(A v) {
                   return Tuple.of(v, ${(1 to i).gen(j => s"_$j")(", ")});
@@ -1264,14 +1263,13 @@
                   return Tuple.of(${(1 to i).gen(j => s"_$j")(", ")}, v);
               }
             """) }
-=======
+
             ${(i > 0).gen(xs"""
               public static $generics $className<${(1 to i).gen(j => s"Seq<? extends T$j>")(", ")}> sequence(Iterable<$className<${(1 to i).gen(j => s"? extends T$j")(", ")}>> tuples) {
                 Objects.requireNonNull(tuples, "tuples is null");
                 return new $className<>(${(1 to i).gen(j => s"${im.getType("javaslang.collection.Iterator")}.ofAll(tuples).map($className::_$j).toList()")(", ")});
               }
             """)}
->>>>>>> 3f3300f1
         }
       """
     }
